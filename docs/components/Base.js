--- conflicted
+++ resolved
@@ -160,14 +160,10 @@
               <Link style={{ display: 'block', padding: '3px 0' }} to="/component/combo-box">ComboBox</Link>
             </li>
             <li>
-<<<<<<< HEAD
-              <Link style={{ display: 'block', padding: '3px 0' }} to="component/date-picker">DatePicker</Link>
-            </li>
-            <li>
-              <Link style={{ display: 'block', padding: '3px 0' }} to="component/select">Select</Link>
-=======
+              <Link style={{ display: 'block', padding: '3px 0' }} to="/component/date-picker">DatePicker</Link>
+            </li>
+            <li>
               <Link style={{ display: 'block', padding: '3px 0' }} to="/component/select">Select</Link>
->>>>>>> df54e334
             </li>
             <li style={{ paddingLeft: 10 }}>
               <Link style={{ display: 'block', padding: '1px 0' }} to="/component/option">Option</Link>
