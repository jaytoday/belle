--- conflicted
+++ resolved
@@ -23,33 +23,13 @@
 import IntroducingBelleGuide from './guides/IntroducingBelle';
 
 const routes = (
-<<<<<<< HEAD
-  <Route name="app" path="/" handler={Base}>
-    <Route name="getting-started" handler={GettingStarted}/>
-    <Route name="component/button" handler={ButtonDocumentation}/>
-    <Route name="component/card" handler={CardDocumentation}/>
-    <Route name="component/choice" handler={ChoiceDocumentation}/>
-    <Route name="component/combo-box" handler={ComboBoxDocumentation}/>
-    <Route name="component/date-picker" handler={DatePickerDocumentation}/>
-    <Route name="component/select" handler={SelectDocumentation}/>
-    <Route name="component/option" handler={OptionDocumentation}/>
-    <Route name="component/placeholder" handler={PlaceholderDocumentation}/>
-    <Route name="component/rating" handler={RatingDocumentation}/>
-    <Route name="component/separator" handler={SeparatorDocumentation}/>
-    <Route name="component/text-input" handler={TextInputDocumentation}/>
-    <Route name="component/toggle" handler={ToggleDocumentation}/>
-    <Route name="guide/form-components" handler={FormComponents}/>
-    <Route name="configuration" handler={Configuration}/>
-    <Route name="philosophy" handler={Philosophy}/>
-    <Route name="about" handler={About}/>
-    <Route name="guide/introducing-belle" handler={IntroducingBelleGuide}/>
-=======
   <Route path="/" component={Base}>
     <Route path="getting-started" component={GettingStarted}/>
     <Route path="component/button" component={ButtonDocumentation}/>
     <Route path="component/card" component={CardDocumentation}/>
     <Route path="component/choice" component={ChoiceDocumentation}/>
     <Route path="component/combo-box" component={ComboBoxDocumentation}/>
+    <Route path="component/date-picker" component={DatePickerDocumentation}/>
     <Route path="component/select" component={SelectDocumentation}/>
     <Route path="component/option" component={OptionDocumentation}/>
     <Route path="component/placeholder" component={PlaceholderDocumentation}/>
@@ -62,8 +42,6 @@
     <Route path="philosophy" component={Philosophy}/>
     <Route path="about" component={About}/>
     <Route path="guide/introducing-belle" component={IntroducingBelleGuide}/>
->>>>>>> df54e334
-
     <IndexRoute component={Home}/>
   </Route>
 );
