"use strict";

/* jslint browser: true */

import React, {Component} from 'react';
<<<<<<< HEAD
import {TextInput, Card, Choice, Button, Toggle, style} from 'belle';
=======
import {TextInput, Card, Button, style, Rating} from 'belle';
>>>>>>> 700c7e41
import {extend} from 'underscore';
import ButtonPlayground from './ButtonPlayground';
import CardPlayground from './CardPlayground';
import SelectPlayground from './SelectPlayground';
import RatingPlayground from './RatingPlayground';
import TextInputPlayground from './TextInputPlayground';

style.button.style = {
  boxSizing: 'border-box',
  borderRadius: 2,
  cursor: 'pointer',
  padding: '8px 12px 6px 12px',
  textAlign: 'center',
  textDecoration: 'none',
  display: 'inline-block',
  background: 'red',
  border: '1px solid #EFEFEF',
  borderBottomColor: '#D0D0D0',
  color: 'brown',
  verticalAlign: 'bottom',
  fontSize: 16,
  lineHeight: '26px'
};

style.card.style = extend(style.card.style, {
  border: '1px solid black'
});

style.textInput.style = extend(style.textInput.style, {
  color: 'blue'
});

// export for http://fb.me/react-devtools
window.React = React;

class App extends Component {

  render() {
    return <div style={ {margin: '0 auto', width: 300} }>
      <h1>Belle Playground</h1>

<<<<<<< HEAD
      <h2>Toggle</h2>

      <Toggle />
      <Toggle checked={true} />
      <Toggle checked={false} />
      <Toggle defaultChecked={true} />
      <Toggle defaultChecked={false}
              onChange={ (event) => console.log(event) } />

      <Toggle defaultChecked={ true }>
        <Choice value={ true }>ja</Choice>
        <Choice value={ false }>nein</Choice>
      </Toggle>

      <h2>Button</h2>

      <Button>Press me …</Button>

      <Button primary={ true }>Primary Button</Button>

      <br />

      <Button primary={ true } hoverStyle={{ color: 'blue' }}>Primary Button</Button>

      <Button primary={ true } hoverStyle={{ color: 'red' }}>Primary Button</Button>

      <Button primary={ true } hoverStyle={{ color: 'green' }}>Primary Button</Button>

      <h2>TextInput</h2>

      {/* Common use case */}
      <TextInput style={ {width: 250} } defaultValue="Lorem ipsum dolor sit amet, consectetur adipiscing elit, sed do eiusmod tempor incididunt ut labore et dolore magna aliqua." />
      <br />

      {/* Remove TextInput behaviour */}
      {conditionalTextInput(this.state.showTextInput)}
      <br />
      <button type="button" onClick={this._removeTextInput.bind(this)}>Remove TextInput</button>

      {/* Empty TextInput */}
      <TextInput style={ {width: 250} }/>
      <br />

      {/* Not editable value */}
      <div style={ {width: 250} }>
        <TextInput value="Lorem ipsum dolor sit amet, consectetur adipiscing elit, sed do eiusmod tempor incididunt ut labore et dolore magna aliqua." />
      </div>
      <br />

      {/* Full width TextInput */}
      <div style={ {position: 'relative'} }>
        <TextInput defaultValue="This is a very long text. Hint: if you resize the browser and there is not enough space it will automatically expand the box for the height needed. TODO: fix this"/>
      </div>
      <br />

      {/* TextInput with placeholder & a minHeight & custom hoverStyle */}
      <div style={ {width: 250} }>
        <TextInput minHeight={120}
               placeholder="What is going on? Ohh, we provided a minHeight & a custom hoverStyle & focusStyle here."
               hoverStyle={ { borderBottom: '1px red solid' } }
               focusStyle={ { borderBottom: '1px brown solid' } } />
      </div>


      <br />

      <label>
        <input type="radio" value="true"/>
        <input type="radio" value="false"/>
        Test
      </label>

      <br />
=======
      <SelectPlayground />

      <ButtonPlayground />
>>>>>>> 700c7e41

      <TextInputPlayground />

      <CardPlayground />

      <RatingPlayground />

    </div>;
  }
}

React.render(<App/>, document.getElementById('react'));<|MERGE_RESOLUTION|>--- conflicted
+++ resolved
@@ -3,17 +3,14 @@
 /* jslint browser: true */
 
 import React, {Component} from 'react';
-<<<<<<< HEAD
-import {TextInput, Card, Choice, Button, Toggle, style} from 'belle';
-=======
-import {TextInput, Card, Button, style, Rating} from 'belle';
->>>>>>> 700c7e41
+import {TextInput, Card, Button, Rating, style} from 'belle';
 import {extend} from 'underscore';
 import ButtonPlayground from './ButtonPlayground';
 import CardPlayground from './CardPlayground';
 import SelectPlayground from './SelectPlayground';
 import RatingPlayground from './RatingPlayground';
 import TextInputPlayground from './TextInputPlayground';
+import TogglePlayground from './TogglePlayground';
 
 style.button.style = {
   boxSizing: 'border-box',
@@ -49,85 +46,9 @@
     return <div style={ {margin: '0 auto', width: 300} }>
       <h1>Belle Playground</h1>
 
-<<<<<<< HEAD
-      <h2>Toggle</h2>
-
-      <Toggle />
-      <Toggle checked={true} />
-      <Toggle checked={false} />
-      <Toggle defaultChecked={true} />
-      <Toggle defaultChecked={false}
-              onChange={ (event) => console.log(event) } />
-
-      <Toggle defaultChecked={ true }>
-        <Choice value={ true }>ja</Choice>
-        <Choice value={ false }>nein</Choice>
-      </Toggle>
-
-      <h2>Button</h2>
-
-      <Button>Press me …</Button>
-
-      <Button primary={ true }>Primary Button</Button>
-
-      <br />
-
-      <Button primary={ true } hoverStyle={{ color: 'blue' }}>Primary Button</Button>
-
-      <Button primary={ true } hoverStyle={{ color: 'red' }}>Primary Button</Button>
-
-      <Button primary={ true } hoverStyle={{ color: 'green' }}>Primary Button</Button>
-
-      <h2>TextInput</h2>
-
-      {/* Common use case */}
-      <TextInput style={ {width: 250} } defaultValue="Lorem ipsum dolor sit amet, consectetur adipiscing elit, sed do eiusmod tempor incididunt ut labore et dolore magna aliqua." />
-      <br />
-
-      {/* Remove TextInput behaviour */}
-      {conditionalTextInput(this.state.showTextInput)}
-      <br />
-      <button type="button" onClick={this._removeTextInput.bind(this)}>Remove TextInput</button>
-
-      {/* Empty TextInput */}
-      <TextInput style={ {width: 250} }/>
-      <br />
-
-      {/* Not editable value */}
-      <div style={ {width: 250} }>
-        <TextInput value="Lorem ipsum dolor sit amet, consectetur adipiscing elit, sed do eiusmod tempor incididunt ut labore et dolore magna aliqua." />
-      </div>
-      <br />
-
-      {/* Full width TextInput */}
-      <div style={ {position: 'relative'} }>
-        <TextInput defaultValue="This is a very long text. Hint: if you resize the browser and there is not enough space it will automatically expand the box for the height needed. TODO: fix this"/>
-      </div>
-      <br />
-
-      {/* TextInput with placeholder & a minHeight & custom hoverStyle */}
-      <div style={ {width: 250} }>
-        <TextInput minHeight={120}
-               placeholder="What is going on? Ohh, we provided a minHeight & a custom hoverStyle & focusStyle here."
-               hoverStyle={ { borderBottom: '1px red solid' } }
-               focusStyle={ { borderBottom: '1px brown solid' } } />
-      </div>
-
-
-      <br />
-
-      <label>
-        <input type="radio" value="true"/>
-        <input type="radio" value="false"/>
-        Test
-      </label>
-
-      <br />
-=======
-      <SelectPlayground />
+      <TogglePlayground />
 
       <ButtonPlayground />
->>>>>>> 700c7e41
 
       <TextInputPlayground />
 
