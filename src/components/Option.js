--- conflicted
+++ resolved
@@ -37,38 +37,24 @@
       PropTypes.arrayOf(PropTypes.node),
       PropTypes.node,
     ]),
-<<<<<<< HEAD
-    style: React.PropTypes.object,
-    hoverStyle: React.PropTypes.object,
-    selectStyle: React.PropTypes.object,
-    disabledSelectStyle: React.PropTypes.object,
-    _isDisplayedAsSelected: React.PropTypes.bool,
-    value: React.PropTypes.oneOfType([
-      React.PropTypes.bool,
-      React.PropTypes.string,
-      React.PropTypes.number,
-=======
     style: PropTypes.object,
     hoverStyle: PropTypes.object,
     selectStyle: PropTypes.object,
     disabledSelectStyle: PropTypes.object,
-    _isDisabled: PropTypes.bool,
-    _isHovered: PropTypes.bool,
     _isDisplayedAsSelected: PropTypes.bool,
     value: PropTypes.oneOfType([
       PropTypes.bool,
       PropTypes.string,
       PropTypes.number,
->>>>>>> acfc166b
     ]).isRequired,
   };
 
   static contextTypes = {
-    isDisabled: React.PropTypes.bool.isRequired,
-    isHoveredValue: React.PropTypes.oneOfType([
-      React.PropTypes.bool,
-      React.PropTypes.string,
-      React.PropTypes.number,
+    isDisabled: PropTypes.bool.isRequired,
+    isHoveredValue: PropTypes.oneOfType([
+      PropTypes.bool,
+      PropTypes.string,
+      PropTypes.number,
     ]),
   };
 
