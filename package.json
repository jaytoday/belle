--- conflicted
+++ resolved
@@ -33,20 +33,13 @@
     "test": "cd tests && npm install && ln -snf ../lib lib && cd .. && jest tests/"
   },
   "devDependencies": {
-<<<<<<< HEAD
-    "babel": "^5.2.6",
-    "babel-jest": "^5.0.1",
-    "jest-cli": "^0.4.0",
-    "react": ">=0.13.2",
-    "eslint": "^0.24.0",
-    "babel-eslint": "^3.1.20",    
-    "eslint-plugin-react": "^2.2.0"
-=======
     "babel": "^5.6.14",
     "babel-jest": "^5.3.0",
+    "babel-eslint": "^3.1.20",
+    "eslint": "^0.24.0",
+    "eslint-plugin-react": "^2.6.4",
     "jest-cli": "^0.4.15",
     "react": ">=0.13.3"
->>>>>>> 9e630925
   },
   "jest": {
     "unmockedModulePathPatterns": [
